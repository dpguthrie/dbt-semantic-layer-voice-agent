__pycache__
.venv
.mypy_cache
.pytest_cache
<<<<<<< HEAD

.idea
=======
.env
>>>>>>> 2474ddc4
<|MERGE_RESOLUTION|>--- conflicted
+++ resolved
@@ -2,9 +2,5 @@
 .venv
 .mypy_cache
 .pytest_cache
-<<<<<<< HEAD
-
 .idea
-=======
-.env
->>>>>>> 2474ddc4
+.env